--- conflicted
+++ resolved
@@ -32,23 +32,6 @@
         # Get webhook rules
         $ConfigEntries = Get-CIPPAzDataTableEntity @ConfigTable
         $LogSearchesTable = Get-CippTable -TableName 'AuditLogSearches'
-<<<<<<< HEAD
-        Write-Information ("Audit: Memory usage before processing $([System.GC]::GetTotalMemory($false))")
-        $SearchCount = 0
-        $Configuration = $ConfigEntries | Where-Object { ($_.Tenants -match $TenantFilter -or $_.Tenants -match 'AllTenants') }
-        if ($Configuration) {
-            try {
-                $LogSearches = Get-CippAuditLogSearches -TenantFilter $TenantFilter -ReadyToProcess | Select-Object -First 10
-                Write-Information ('Audit Logs: Found {0} searches, begin processing' -f $LogSearches.Count)
-                foreach ($Search in $LogSearches) {
-                    $SearchEntity = Get-CIPPAzDataTableEntity @LogSearchesTable -Filter "Tenant eq '$($TenantFilter)' and RowKey eq '$($Search.id)'"
-                    $SearchEntity.CippStatus = 'Processing'
-                    Add-CIPPAzDataTableEntity @LogSearchesTable -Entity $SearchEntity -Force
-                    try {
-                        # Test the audit log rules against the search results
-                        $AuditLogTest = Test-CIPPAuditLogRules -TenantFilter $TenantFilter -SearchId $Search.id
-
-=======
 
         $Configuration = $ConfigEntries | Where-Object { ($_.Tenants -match $TenantFilter -or $_.Tenants -match 'AllTenants') }
         if ($Configuration) {
@@ -63,7 +46,6 @@
                         # Test the audit log rules against the search results
                         $AuditLogTest = Test-CIPPAuditLogRules -TenantFilter $TenantFilter -SearchId $Search.id
 
->>>>>>> d0fe6be9
                         $SearchEntity.CippStatus = 'Completed'
                         $MatchedRules = [string](ConvertTo-Json -Compress -InputObject $AuditLogTest.MatchedRules)
                         $SearchEntity | Add-Member -MemberType NoteProperty -Name MatchedRules -Value $MatchedRules -Force
@@ -106,8 +88,6 @@
                             }
                         }
                     }
-                    $SearchCount++
-                    Write-Information "Audit: Memory usage after processing $SearchCount searches: $([System.GC]::GetTotalMemory($false))"
                 }
             } catch {
                 Write-Information ( 'Audit Log search: Error {0} line {1} - {2}' -f $_.InvocationInfo.ScriptName, $_.InvocationInfo.ScriptLineNumber, $_.Exception.Message)
@@ -115,11 +95,5 @@
         }
     } catch {
         Write-Information ( 'Push-AuditLogTenant: Error {0} line {1} - {2}' -f $_.InvocationInfo.ScriptName, $_.InvocationInfo.ScriptLineNumber, $_.Exception.Message)
-<<<<<<< HEAD
-    } finally {
-        Write-Information "Audit Logs: Completed processing $($TenantFilter)"
-        Write-Information "Audit Logs: Memory usage after processing $([System.GC]::GetTotalMemory($false))"
-=======
->>>>>>> d0fe6be9
     }
 }
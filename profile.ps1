--- conflicted
+++ resolved
@@ -63,14 +63,11 @@
         }
     }
     Update-AzDataTableEntity @Table -Entity $LastStartup -Force
-<<<<<<< HEAD
-=======
     try {
         Clear-CippDurables
     } catch {
         Write-LogMessage -message 'Failed to clear durables after update' -LogData (Get-CippException -Exception $_) -Sev 'Error'
     }
->>>>>>> d0fe6be9
 }
 # Uncomment the next line to enable legacy AzureRm alias in Azure PowerShell.
 # Enable-AzureRmAlias

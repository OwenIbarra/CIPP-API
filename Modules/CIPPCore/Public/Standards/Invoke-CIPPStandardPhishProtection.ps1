function Invoke-CIPPStandardPhishProtection {
    <#
    .FUNCTIONALITY
    Internal
    #>
    param($Tenant, $Settings)
    $TenantId = Get-Tenants | Where-Object -Property defaultDomainName -EQ $tenant 

    try {
        $currentBody = (New-GraphGetRequest -Uri "https://graph.microsoft.com/beta/organization/$($TenantId.customerId)/branding/localizations/0/customCSS" -tenantid $tenant)
    } catch {
        Write-LogMessage -API 'Standards' -tenant $tenant -message "Could not get the branding for $($Tenant). This tenant might not have premium licenses available: $($_.Exception.Message)" -sev Error
    }
    $CSS = @"
.ext-sign-in-box {
    background-image: url($($Settings.URL)/api/PublicPhishingCheck?Tenantid=$($tenant));
}
"@
    If ($Settings.remediate) {
        
        try {
            if (!$currentBody) {
                $AddedHeaders = @{'Accept-Language' = 0 }
                $defaultBrandingBody = '{"usernameHintText":null,"signInPageText":null,"backgroundColor":null,"customPrivacyAndCookiesText":null,"customCannotAccessYourAccountText":null,"customForgotMyPasswordText":null,"customTermsOfUseText":null,"loginPageLayoutConfiguration":{"layoutTemplateType":"default","isFooterShown":true,"isHeaderShown":false},"loginPageTextVisibilitySettings":{"hideAccountResetCredentials":false,"hideTermsOfUse":true,"hidePrivacyAndCookies":true},"contentCustomization":{"conditionalAccess":[],"attributeCollection":[]}}'
                try {
                    New-GraphPostRequest -tenantid $tenant -Uri "https://graph.microsoft.com/beta/organization/$($TenantId.customerId)/branding/localizations/" -ContentType 'application/json' -asApp $true -Type POST -Body $defaultBrandingBody -AddedHeaders $AddedHeaders
                } catch { 
                
                }
            }
            if ($currentBody -like "*$CSS*") {
                Write-Host 'Logon Screen Phishing Protection system already active'
                Write-LogMessage -API 'Standards' -tenant $tenant -message 'Logon Screen Phishing Protection system already active' -sev Info
            } else {
                $currentBody = $currentBody + $CSS
<<<<<<< HEAD
                Write-Host 'Creating Logon Screen Phising Protection System'
                New-GraphPostRequest -tenantid $tenant -Uri "https://graph.microsoft.com/beta/organization/$($TenantId.customerId)/branding/localizations/0/customCSS" -ContentType 'text/css' -asApp $true -Type PUT -Body $currentBody
=======
                Write-Host 'Creating Logon Screen Phishing Protection System'
                New-GraphPostRequest -tenantid $tenant -Uri "https://graph.microsoft.com/beta/organization/$($TenantId.customerId)/branding/localizations/0/customCSS" -ContentType 'text/css' -asApp $true -Type PUT -Body $CSS
>>>>>>> 6d3e6ece
                Write-LogMessage -API 'Standards' -tenant $tenant -message 'Enabled Logon Screen Phishing Protection system' -sev Info
            }
        } catch {
            Write-LogMessage -API 'Standards' -tenant $tenant -message "Could not set Logon Screen Phishing Protection System for $($Tenant): $($_.Exception.Message)" -sev Error
        }
    }

    if ($Settings.alert) {
        if ($currentBody -like "*$CSS*") {
            Write-LogMessage -API 'Standards' -tenant $tenant -message 'PhishProtection is enabled.' -sev Info
        } else {
            Write-LogMessage -API 'Standards' -tenant $tenant -message 'PhishProtection is not enabled.' -sev Alert
        }
    }
    if ($Settings.report) {
        if ($currentBody -like "*$CSS*") { $authstate = $true } else { $authstate = $false }
        Add-CIPPBPAField -FieldName 'PhishProtection' -FieldValue [bool]$authstate -StoreAs bool -Tenant $tenant
    }
}<|MERGE_RESOLUTION|>--- conflicted
+++ resolved
@@ -33,13 +33,9 @@
                 Write-LogMessage -API 'Standards' -tenant $tenant -message 'Logon Screen Phishing Protection system already active' -sev Info
             } else {
                 $currentBody = $currentBody + $CSS
-<<<<<<< HEAD
                 Write-Host 'Creating Logon Screen Phising Protection System'
                 New-GraphPostRequest -tenantid $tenant -Uri "https://graph.microsoft.com/beta/organization/$($TenantId.customerId)/branding/localizations/0/customCSS" -ContentType 'text/css' -asApp $true -Type PUT -Body $currentBody
-=======
-                Write-Host 'Creating Logon Screen Phishing Protection System'
-                New-GraphPostRequest -tenantid $tenant -Uri "https://graph.microsoft.com/beta/organization/$($TenantId.customerId)/branding/localizations/0/customCSS" -ContentType 'text/css' -asApp $true -Type PUT -Body $CSS
->>>>>>> 6d3e6ece
+
                 Write-LogMessage -API 'Standards' -tenant $tenant -message 'Enabled Logon Screen Phishing Protection system' -sev Info
             }
         } catch {

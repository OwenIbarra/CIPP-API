--- conflicted
+++ resolved
@@ -65,10 +65,7 @@
         '*AADSTS900023*' { 'This tenant is not available for this operation. Please check the selected tenant and try again.' }
         '*AADSTS9002313*' { 'The credentials used to connect to the Graph API are not available, please retry. If this issue persists you may need to execute the SAM wizard.' }
         '*One or more platform(s) is/are not configured for the customer. Please configure the platform before trying to purchase a SKU.*' { 'One or more platform(s) is/are not configured for the customer. Please configure the platform before trying to purchase a SKU.' }
-<<<<<<< HEAD
-=======
         "One or more added object references already exist for the following modified properties: 'members'." { 'This user is already a member of the selected group.' }
->>>>>>> 0e1e210e
         Default { $message }
 
     }

--- conflicted
+++ resolved
@@ -9,22 +9,14 @@
         foreach ($Mailbox in $Mailboxes) {
             try {
                 New-ExoRequest -tenantid $Tenant -cmdlet 'Get-MailboxFolderStatistics' -cmdParams @{identity = $Mailbox.UserPrincipalName; FolderScope = 'Calendar' } -Anchor $Mailbox.UserPrincipalName | Where-Object { $_.FolderType -eq 'Calendar' } | ForEach-Object {
-<<<<<<< HEAD
                     New-ExoRequest -tenantid $Tenant -cmdlet 'Set-MailboxFolderPermission' -cmdparams @{Identity = "$($Mailbox.UserPrincipalName):$($_.FolderId)"; User = 'Default'; AccessRights = $Settings.permissionlevel } -Anchor $Mailbox.UserPrincipalName 
                     Write-LogMessage -API 'Standards' -tenant $tenant -message "Set default folder permission for $($Mailbox.UserPrincipalName):\$($_.Name) to $($Settings.permissionlevel)" -sev Info
-=======
-                    New-ExoRequest -tenantid $Tenant -cmdlet 'Set-MailboxFolderPermission' -cmdparams @{Identity = "$($Mailbox.UserPrincipalName):$($_.FolderId)"; User = 'Default'; AccessRights = $setting.permissionlevel } -Anchor $Mailbox.UserPrincipalName 
-                    Write-LogMessage -API 'Standards' -tenant $tenant -message "Set default folder permission for $($Mailbox.UserPrincipalName):\$($_.Name) to $($setting.permissionlevel)" -sev Error
->>>>>>> f2818eb6
                 }
             }
             catch {
                 Write-LogMessage -API 'Standards' -tenant $tenant -message "Could not set default calendar permissions for $($Mailbox.UserPrincipalName). Error: $($_.exception.message)" -sev Error
             }
-<<<<<<< HEAD
-=======
-        
->>>>>>> f2818eb6
+            
         }
         Write-LogMessage -API 'Standards' -tenant $tenant -message 'Done setting default calendar permissions.' -sev Info
 

using namespace System.Net

Function Invoke-ExecDeviceAction {
    <#
    .FUNCTIONALITY
        Entrypoint
    .ROLE
        Endpoint.MEM.ReadWrite
    #>
    [CmdletBinding()]
    param($Request, $TriggerMetadata)

    $APIName = $TriggerMetadata.FunctionName
    Write-LogMessage -user $request.headers.'x-ms-client-principal' -API $APINAME -message 'Accessed this API' -Sev 'Debug'

    # Interact with Body parameters or the body of the request.


    try {
        if ($Request.Body.Action -eq 'setDeviceName') {
            $ActionBody = @{ deviceName = $Request.Body.input } | ConvertTo-Json -Compress
        }
<<<<<<< HEAD
        else {
            $ActionBody = $Request.Body | ConvertTo-Json -Compress
        }

        $cmdparams = @{
            Action = $Request.Query.Action
            ActionBody = $ActionBody
            DeviceFilter = $Request.Query.GUID
            TenantFilter = $Request.Query.TenantFilter
            ExecutingUser = $request.headers.'x-ms-client-principal'
            APINAME = $APINAME
        }
        $ActionResult = New-CIPPDeviceAction @cmdparams
=======
        $ActionResult = New-CIPPDeviceAction -Action $Request.Body.Action -ActionBody $ActionBody -DeviceFilter $Request.Body.GUID -TenantFilter $Request.Body.TenantFilter -ExecutingUser $request.headers.'x-ms-client-principal' -APINAME $APINAME
>>>>>>> d0fe6be9
        $body = [pscustomobject]@{'Results' = "$ActionResult" }

    } catch {
        $body = [pscustomobject]@{'Results' = "Failed to queue action $action on $DeviceFilter $($_.Exception.Message)" }
    }

    # Associate values to output bindings by calling 'Push-OutputBinding'.
    Push-OutputBinding -Name Response -Value ([HttpResponseContext]@{
            StatusCode = [HttpStatusCode]::OK
            Body       = $body
        })

}<|MERGE_RESOLUTION|>--- conflicted
+++ resolved
@@ -20,23 +20,20 @@
         if ($Request.Body.Action -eq 'setDeviceName') {
             $ActionBody = @{ deviceName = $Request.Body.input } | ConvertTo-Json -Compress
         }
-<<<<<<< HEAD
         else {
             $ActionBody = $Request.Body | ConvertTo-Json -Compress
         }
 
         $cmdparams = @{
-            Action = $Request.Query.Action
+            Action = $Request.Body.Action
             ActionBody = $ActionBody
-            DeviceFilter = $Request.Query.GUID
-            TenantFilter = $Request.Query.TenantFilter
+            DeviceFilter = $Request.Body.GUID
+            TenantFilter = $Request.Body.TenantFilter
             ExecutingUser = $request.headers.'x-ms-client-principal'
             APINAME = $APINAME
         }
         $ActionResult = New-CIPPDeviceAction @cmdparams
-=======
-        $ActionResult = New-CIPPDeviceAction -Action $Request.Body.Action -ActionBody $ActionBody -DeviceFilter $Request.Body.GUID -TenantFilter $Request.Body.TenantFilter -ExecutingUser $request.headers.'x-ms-client-principal' -APINAME $APINAME
->>>>>>> d0fe6be9
+
         $body = [pscustomobject]@{'Results' = "$ActionResult" }
 
     } catch {
